#==============================================================================#
#  Author:       Dominik Müller                                                #
#  Copyright:    2024 IT-Infrastructure for Translational Medical Research,    #
#                University of Augsburg                                        #
#                                                                              #
#  This program is free software: you can redistribute it and/or modify        #
#  it under the terms of the GNU General Public License as published by        #
#  the Free Software Foundation, either version 3 of the License, or           #
#  (at your option) any later version.                                         #
#                                                                              #
#  This program is distributed in the hope that it will be useful,             #
#  but WITHOUT ANY WARRANTY; without even the implied warranty of              #
#  MERCHANTABILITY or FITNESS FOR A PARTICULAR PURPOSE.  See the               #
#  GNU General Public License for more details.                                #
#                                                                              #
#  You should have received a copy of the GNU General Public License           #
#  along with this program.  If not, see <http://www.gnu.org/licenses/>.       #
#==============================================================================#
#-----------------------------------------------------#
#                   Library imports                   #
#-----------------------------------------------------#
# Python Standard Library
import json
import os

# Third Party Libraries
import pandas as pd

# Internal Libraries
from aucmedi import DataGenerator, NeuralNetwork, input_interface
from aucmedi.data_processing.io_loader import image_loader, sitk_loader
from aucmedi.data_processing.subfunctions import Chromer, Crop, Padding, Standardize
from aucmedi.ensemble import Composite, predict_augmenting
from aucmedi.xai import xai_decoder


#-----------------------------------------------------#
#            Building Blocks for Inference            #
#-----------------------------------------------------#
def block_predict(config):
    """ Internal code block for AutoML inference.

    This function is called by the Command-Line-Interface (CLI) of AUCMEDI.

    Args:
        config (dict):                      Configuration dictionary containing all required
                                            parameters for performing an AutoML inference.

    The following attributes are stored in the `config` dictionary:

    Attributes:
        path_imagedir (str):                Path to the directory containing the images for prediction.
        path_modeldir (str):                Path to the model directory in which fitted model weights and metadata are
                                            stored.
        path_pred (str):                    Path to the output file in which predicted csv file should be stored.
        xai_method (str or None):           Key for XAI method.
        xai_directory (str or None):        Path to the output directory in which predicted image xai heatmaps should be
                                            stored.
        batch_size (int):                   Number of samples inside a single batch.
        workers (int):                      Number of workers/threads which preprocess batches during runtime.
    """
    # Peak into the dataset via the input interface
    ds = input_interface("directory",
                         config["path_imagedir"],
                         path_data=None,
                         training=False,
                         ohe=False,
                         image_format=None)
    (index_list, _, _, _, image_format) = ds

    # Verify existence of input directory
    if not os.path.exists(config["path_modeldir"]):
        raise FileNotFoundError(config["path_modeldir"])

    # Load metadata from training
    path_meta = os.path.join(config["path_modeldir"], "meta.training.json")
    with open(path_meta, "r") as json_file:
        meta_training = json.load(json_file)

    # Define neural network parameters
    nn_paras = {"n_labels": 1,                                  # placeholder
                "channels": 1,                                  # placeholder
    }
    # Select input shape for 3D
    if meta_training["three_dim"]:
        nn_paras["input_shape"] = tuple(meta_training["shape_3D"])

    # Subfunctions
    sf_list = []
    if meta_training["three_dim"]:
        sf_norm = Standardize(mode="grayscale")
        sf_pad = Padding(mode="constant", shape=meta_training["shape_3D"])
        sf_crop = Crop(shape=meta_training["shape_3D"], mode="random")
        sf_chromer = Chromer(target="rgb")
        sf_list.extend([sf_norm, sf_pad, sf_crop, sf_chromer])

    # Define parameters for DataGenerator
    paras_datagen = {
        "path_imagedir": config["path_imagedir"],
        "batch_size": config["batch_size"],
        "img_aug": None,
        "subfunctions": sf_list,
        "prepare_images": False,
        "sample_weights": None,
        "seed": None,
        "image_format": image_format,
        "workers": config["workers"],
        "shuffle": False,
        "grayscale": False,
    }
    if not meta_training["three_dim"]:
        paras_datagen["loader"] = image_loader
    else:
        paras_datagen["loader"] = sitk_loader

    # Apply MIC pipelines
    if meta_training["analysis"] == "minimal":
        # Setup neural network
        if not meta_training["three_dim"]:
            arch_dim = "2D." + meta_training["architecture"]
        else:
            arch_dim = "3D." + meta_training["architecture"]
        model = NeuralNetwork(architecture=arch_dim, **nn_paras)

        # Build DataGenerator
        pred_gen = DataGenerator(samples=index_list,
                                labels=None,
                                resize=model.meta_input,
                                standardize_mode=model.meta_standardize,
                                **paras_datagen)
        # Load model
        path_model = os.path.join(config["path_modeldir"], "model.last.keras")
        model.load(path_model)
        # Start model inference
        preds = model.predict(prediction_generator=pred_gen)
    if meta_training["analysis"] ==  "standard":
        # Setup neural network
        if not meta_training["three_dim"]:
            arch_dim = "2D." + meta_training["architecture"]
        else:
            arch_dim = "3D." + meta_training["architecture"]
        model = NeuralNetwork(architecture=arch_dim, **nn_paras)

        # Build DataGenerator
        pred_gen = DataGenerator(samples=index_list,
                                labels=None,
                                resize=model.meta_input,
                                standardize_mode=model.meta_standardize,
                                **paras_datagen)
        # Load model
        path_model = os.path.join(config["path_modeldir"],
<<<<<<< HEAD
                                "model.best_loss.hdf5")
=======
                                  "model.best_loss.keras")
>>>>>>> 81d8db28
        model.load(path_model)
        # Start model inference via Augmenting
        preds = predict_augmenting(model, pred_gen)
    else:
        # Build multi-model list
        model_list = []
        for arch in meta_training["architecture"]:
            if not meta_training["three_dim"]:
                arch_dim = "2D." + arch
            else:
                arch_dim = "3D." + arch
            model_part = NeuralNetwork(architecture=arch_dim, **nn_paras)
            model_list.append(model_part)
        el = Composite(model_list, metalearner=meta_training["metalearner"],
                    k_fold=len(meta_training["architecture"]))

        # Build DataGenerator
        pred_gen = DataGenerator(samples=index_list,
                                labels=None,
                                resize=None,
                                standardize_mode=None,
                                **paras_datagen)
        # Load composite model directory
        el.load(config["path_modeldir"])
        # Start model inference via ensemble learning
        preds = el.predict(pred_gen)

    # Create prediction dataset
    df_index = pd.DataFrame(data={"SAMPLE": index_list})
    df_pd = pd.DataFrame(data=preds, columns=meta_training["class_names"])
    df_merged = pd.concat([df_index, df_pd], axis=1, sort=False)
    df_merged.sort_values(by=["SAMPLE"], inplace=True)
    # Store predictions to disk
    df_merged.to_csv(config["path_pred"], index=False)

    # Create XAI heatmaps
    if config["xai_method"] is not None and config["xai_directory"] is not None:
        if meta_training["analysis"] == "advanced":
            raise ValueError("XAI is only supported for single model pipelines!")
        # Create xai output directory
        if not os.path.exists(config["xai_directory"]):
            os.mkdir(config["xai_directory"])
        # Run XAI decoder
        xai_decoder(pred_gen, model, preds=preds, method=config["xai_method"],
                    layerName=None, alpha=0.4, out_path=config["xai_directory"])<|MERGE_RESOLUTION|>--- conflicted
+++ resolved
@@ -149,11 +149,7 @@
                                 **paras_datagen)
         # Load model
         path_model = os.path.join(config["path_modeldir"],
-<<<<<<< HEAD
-                                "model.best_loss.hdf5")
-=======
                                   "model.best_loss.keras")
->>>>>>> 81d8db28
         model.load(path_model)
         # Start model inference via Augmenting
         preds = predict_augmenting(model, pred_gen)
