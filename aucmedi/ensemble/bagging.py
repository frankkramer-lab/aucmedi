#==============================================================================#
#  Author:       Dominik Müller                                                #
#  Copyright:    2024 IT-Infrastructure for Translational Medical Research,    #
#                University of Augsburg                                        #
#                                                                              #
#  This program is free software: you can redistribute it and/or modify        #
#  it under the terms of the GNU General Public License as published by        #
#  the Free Software Foundation, either version 3 of the License, or           #
#  (at your option) any later version.                                         #
#                                                                              #
#  This program is distributed in the hope that it will be useful,             #
#  but WITHOUT ANY WARRANTY; without even the implied warranty of              #
#  MERCHANTABILITY or FITNESS FOR A PARTICULAR PURPOSE.  See the               #
#  GNU General Public License for more details.                                #
#                                                                              #
#  You should have received a copy of the GNU General Public License           #
#  along with this program.  If not, see <http://www.gnu.org/licenses/>.       #
#==============================================================================#
#-----------------------------------------------------#
#                   Library imports                   #
#-----------------------------------------------------#
# Python Standard Library
import os
import shutil
import tempfile

# Third Party Libraries
import numpy as np
from pathos.helpers import mp  # instead of 'import multiprocessing as mp'
from tensorflow.keras.callbacks import CSVLogger, ModelCheckpoint

# Internal Libraries
from aucmedi import DataGenerator, NeuralNetwork
from aucmedi.ensemble.aggregate import aggregate_dict
from aucmedi.sampling import sampling_kfold


#-----------------------------------------------------#
#              Ensemble Learning: Bagging             #
#-----------------------------------------------------#
class Bagging:
    """ A Bagging class providing functionality for cross-validation based ensemble learning.

    Homogeneous model ensembles can be defined as multiple models consisting of the same algorithm, hyperparameters,
    or architecture. The Bagging technique is based on improved training dataset sampling and a popular homogeneous
    ensemble learning technique. In contrast to a standard single training/validation split, which results in a single
    model, Bagging consists of training multiple models on randomly drawn subsets from the dataset.

    In AUCMEDI, a k-fold cross-validation is applied on the dataset resulting in k models.

    ???+ example
        ```python
        # Initialize NeuralNetwork model
        model = NeuralNetwork(n_labels=4, channels=3, architecture="2D.ResNet50")

        # Initialize Bagging object for 3-fold cross-validation
        el = Bagging(model, k_fold=3)


        # Initialize training DataGenerator for complete training data
        datagen = DataGenerator(samples_train, "images_dir/",
                                labels=train_labels_ohe, batch_size=3,
                                resize=model.meta_input,
                                standardize_mode=model.meta_standardize)
        # Train models
        el.train(datagen, epochs=100)


        # Initialize testing DataGenerator for testing data
        test_gen = DataGenerator(samples_test, "images_dir/",
                                 resize=model.meta_input,
                                 standardize_mode=model.meta_standardize)
        # Run Inference with majority vote aggregation
        preds = el.predict(test_gen, aggregate="majority_vote")
        ```

    !!! warning "Training Time Increase"
        Bagging sequentially performs fitting processes for multiple models (commonly `k_fold=3` up to `k_fold=10`),
        which will drastically increase training time.

    ??? warning "DataGenerator re-initialization"
        The passed DataGenerator for the train() and predict() function of the Bagging class will be re-initialized!

        This can result in redundant image preparation if `prepare_images=True`.

    ??? warning "NeuralNetwork re-initialization"
        The passed NeuralNetwork for the train() and predict() function of the Composite class will be re-initialized!

        Attention: Metrics are not passed to the processes due to pickling issues.

    ??? info "Technical Details"
        For the training and inference process, each model will create an individual process via the Python
        multiprocessing package.

        This is crucial as TensorFlow does not fully support the VRAM memory garbage collection in GPUs,
        which is why more and more redundant data pile up with an increasing number of k-fold.

        Via separate processes, it is possible to clean up the TensorFlow environment and rebuild it again for the next
        fold model.

    ??? reference "Reference for Ensemble Learning Techniques"
        Dominik Müller, Iñaki Soto-Rey and Frank Kramer. (2022).
        An Analysis on Ensemble Learning optimized Medical Image Classification with Deep Convolutional Neural Networks.
        arXiv e-print: [https://arxiv.org/abs/2201.11440](https://arxiv.org/abs/2201.11440)
    """

    def __init__(self, model, k_fold=3):
        """ Initialization function for creating a Bagging object.

        Args:
            model (NeuralNetwork):         Instance of an AUCMEDI neural network class.
            k_fold (int):                   Number of folds (k) for the Cross-Validation. Must be at least 2.
        """
        # Cache class variables
        self.model_template = model
        self.k_fold = k_fold
        self.cache_dir = None

        # Set multiprocessing method to spawn
        mp.set_start_method("spawn", force=True)

    def train(self, training_generator, epochs=20, iterations=None,
              callbacks=[], class_weights=None, transfer_learning=False):
        """ Training function for the Bagging models which performs a k-fold cross-validation model fitting.

        The training data will be sampled according to a k-fold cross-validation in which a validation
        [DataGenerator][aucmedi.data_processing.data_generator.DataGenerator] will be automatically created.

        It is also possible to pass custom Callback classes in order to obtain more information.

        For more information on the fitting process, check out
        [NeuralNetwork.train()][aucmedi.neural_network.model.NeuralNetwork.train].

        Args:
            training_generator (DataGenerator):     A data generator which will be used for training (will be split
                                                    according to k-fold sampling).
            epochs (int):                           Number of epochs. A single epoch is defined as one iteration through
                                                    the complete data set.
            iterations (int):                       Number of iterations (batches) in a single epoch.
            callbacks (list of Callback classes):   A list of Callback classes for custom evaluation.
            class_weights (dictionary or list):     A list or dictionary of float values to handle class imbalance.
            transfer_learning (bool):               Option whether a transfer learning training should be performed.

        Returns:
            history (dict):                 A history dictionary from a Keras history object which contains several
                                            logs.
        """
        temp_dg = training_generator    # Template DataGenerator variable for faster access
        history_bagging = {}            # Final history dictionary

        # Create temporary model directory
        self.cache_dir = tempfile.TemporaryDirectory(prefix="aucmedi.tmp.",
                                                     suffix=".bagging")

        # Obtain training data
        x = training_generator.samples
        y = training_generator.labels
        m = training_generator.metadata

        # Apply cross-validaton sampling
        cv_sampling = sampling_kfold(x, y, m, n_splits=self.k_fold,
                                     stratified=True, iterative=True)

        # Sequentially iterate over all folds
        for i, fold in enumerate(cv_sampling):
            # Pack data into a tuple
            if len(fold) == 4:
                (train_x, train_y, test_x, test_y) = fold
                data = (train_x, train_y, None, test_x, test_y, None)
            else:
                data = fold

            # Create model specific callback list
            callbacks_model = callbacks.copy()
            # Extend Callback list
            cb_mc = ModelCheckpoint(os.path.join(self.cache_dir.name,
<<<<<<< HEAD
                                                 "cv_" + str(i) +
                                                 ".model.hdf5"),
=======
                                                 "cv_" + str(i) + \
                                                 ".model.keras"),
>>>>>>> 81d8db28
                                    monitor="val_loss", verbose=1,
                                    save_best_only=True, mode="min")
            cb_cl = CSVLogger(os.path.join(self.cache_dir.name,
                                           "cv_" + str(i) +
                                           ".logs.csv"),
                              separator=',', append=True)
            callbacks_model.extend([cb_mc, cb_cl])

            # Gather NeuralNetwork parameters
            model_paras = {
                "n_labels": self.model_template.n_labels,
                "channels": self.model_template.channels,
                "input_shape": self.model_template.input_shape,
                "architecture": self.model_template.architecture,
                "pretrained_weights": self.model_template.pretrained_weights,
                "loss": self.model_template.loss,
                "metrics": None,
                "activation_output": self.model_template.activation_output,
                "fcl_dropout": self.model_template.fcl_dropout,
                "meta_variables": self.model_template.meta_variables,
                "learning_rate": self.model_template.learning_rate,
            }

            # Gather DataGenerator parameters
            datagen_paras = {"path_imagedir": temp_dg.path_imagedir,
                             "batch_size": temp_dg.batch_size,
                             "data_aug": temp_dg.data_aug,
                             "seed": temp_dg.seed,
                             "subfunctions": temp_dg.subfunctions,
                             "shuffle": temp_dg.shuffle,
                             "standardize_mode": temp_dg.standardize_mode,
                             "resize": temp_dg.resize,
                             "grayscale": temp_dg.grayscale,
                             "prepare_images": temp_dg.prepare_images,
                             "sample_weights": temp_dg.sample_weights,
                             "image_format": temp_dg.image_format,
                             "loader": temp_dg.sample_loader,
                             "workers": temp_dg.workers,
                             "kwargs": temp_dg.kwargs
                             }

            # Gather training parameters
            parameters_training = {"epochs": epochs,
                                   "iterations": iterations,
                                   "callbacks": callbacks_model,
                                   "class_weights": class_weights,
                                   "transfer_learning": transfer_learning
                                   }

            # Start training process
            process_queue = mp.Queue()
            process_train = mp.Process(target=__training_process__,
                                       args=(process_queue,
                                             model_paras,
                                             data,
                                             datagen_paras,
                                             parameters_training))
            process_train.start()
            process_train.join()
            cv_history = process_queue.get()
            # Combine logged history objects
            hcv = {"cv_" + str(i) + "." + k: v for k, v in cv_history.items()}
            history_bagging = {**history_bagging, **hcv}

        # Return Bagging history object
        return history_bagging

    def predict(self, prediction_generator, aggregate="mean",
                return_ensemble=False):
        """ Prediction function for the Bagging models.

        The fitted models will predict classifications for the provided
        [DataGenerator][aucmedi.data_processing.data_generator.DataGenerator].

        The inclusion of the Aggregate function can be achieved in multiple ways:

        - self-initialization with an AUCMEDI Aggregate function,
        - use a string key to call an AUCMEDI Aggregate function by name, or
        - implementing a custom Aggregate function by extending the
            [AUCMEDI base class for Aggregate functions][aucmedi.ensemble.aggregate.agg_base]

        !!! info
            Description and list of implemented Aggregate functions can be found here:
            [Aggregate][aucmedi.ensemble.aggregate]

        Args:
            prediction_generator (DataGenerator):   A data generator which will be used for inference.
            aggregate (str or aggregate Function):  Aggregate function class instance or a string for an AUCMEDI
                                                    Aggregate function.
            return_ensemble (bool):                 Option, whether gathered ensemble of predictions should be returned.

        Returns:
            preds (numpy.ndarray):                  A NumPy array of predictions formatted with shape
                                                    (n_samples, n_labels).
            ensemble (numpy.ndarray):               Optional ensemble of predictions: Will be only passed if
                                                    `return_ensemble=True`. Shape (n_models, n_samples, n_labels).
        """
        # Verify if there is a linked cache dictionary
        con_tmp = (isinstance(self.cache_dir, tempfile.TemporaryDirectory) and
                   os.path.exists(self.cache_dir.name))
        con_var = (self.cache_dir is not None and
                   not isinstance(self.cache_dir, tempfile.TemporaryDirectory)
                   and os.path.exists(self.cache_dir))
        if not con_tmp and not con_var:
            raise FileNotFoundError(
                "Bagging does not have a valid model cache directory!")

        # Initialize aggregate function if required
        if isinstance(aggregate, str) and aggregate in aggregate_dict:
            agg_fun = aggregate_dict[aggregate]()
        else:
            agg_fun = aggregate

        # Initialize some variables
        temp_dg = prediction_generator
        preds_ensemble = []
        preds_final = []

        # Gather DataGenerator parameters
        datagen_paras = {"samples": temp_dg.samples,
                         "metadata": temp_dg.metadata,
                         "path_imagedir": temp_dg.path_imagedir,
                         "batch_size": temp_dg.batch_size,
                         "data_aug": temp_dg.data_aug,
                         "seed": temp_dg.seed,
                         "subfunctions": temp_dg.subfunctions,
                         "shuffle": temp_dg.shuffle,
                         "standardize_mode": temp_dg.standardize_mode,
                         "resize": temp_dg.resize,
                         "grayscale": temp_dg.grayscale,
                         "prepare_images": temp_dg.prepare_images,
                         "sample_weights": temp_dg.sample_weights,
                         "image_format": temp_dg.image_format,
                         "loader": temp_dg.sample_loader,
                         "workers": temp_dg.workers,
                         "kwargs": temp_dg.kwargs
                         }

        # Identify path to model directory
        if isinstance(self.cache_dir, tempfile.TemporaryDirectory):
            path_model_dir = self.cache_dir.name
        else:
            path_model_dir = self.cache_dir

        # Sequentially iterate over all fold models
        for i in range(self.k_fold):
            # Identify path to fitted model
            path_model = os.path.join(path_model_dir,
                                      "cv_" + str(i) + ".model.keras")

            # Gather NeuralNetwork parameters
            model_paras = {
                "n_labels": self.model_template.n_labels,
                "channels": self.model_template.channels,
                "input_shape": self.model_template.input_shape,
                "architecture": self.model_template.architecture,
                "pretrained_weights": self.model_template.pretrained_weights,
                "loss": self.model_template.loss,
                "metrics": None,
                "activation_output": self.model_template.activation_output,
                "fcl_dropout": self.model_template.fcl_dropout,
                "meta_variables": self.model_template.meta_variables,
                "learning_rate": self.model_template.learning_rate,
            }

            # Start inference process for fold i
            process_queue = mp.Queue()
            process_pred = mp.Process(target=__prediction_process__,
                                      args=(process_queue,
                                            model_paras,
                                            path_model,
                                            datagen_paras))
            process_pred.start()
            process_pred.join()
            preds = process_queue.get()

            # Append to prediction ensemble
            preds_ensemble.append(preds)

        # Aggregate predictions
        preds_ensemble = np.array(preds_ensemble)
        for i in range(0, len(temp_dg.samples)):
            pred_sample = agg_fun.aggregate(preds_ensemble[:, i, :])
            preds_final.append(pred_sample)

        # Convert prediction list to NumPy
        preds_final = np.asarray(preds_final)

        # Return ensembled predictions
        if return_ensemble:
            return preds_final, preds_ensemble
        else:
            return preds_final

    # Dump model to file
    def dump(self, directory_path):
        """ Store temporary Bagging model directory permanently to disk at desired location.

        If the model directory is a provided path which is already persistent on the disk,
        the directory is copied in order to keep original data persistent.

        Args:
            directory_path (str):       Path to store the model directory on disk.
        """
        if self.cache_dir is None:
            raise FileNotFoundError(
                "Bagging does not have a valid model cache directory!")
        elif isinstance(self.cache_dir, tempfile.TemporaryDirectory):
            shutil.copytree(self.cache_dir.name, directory_path,
                            dirs_exist_ok=True)
            self.cache_dir.cleanup()
            self.cache_dir = directory_path
        else:
            shutil.copytree(self.cache_dir, directory_path, dirs_exist_ok=True)
            self.cache_dir = directory_path

    # Load model from file
    def load(self, directory_path):
        """ Load a Bagging model directory which can be used for aggregated inference.

        Args:
            directory_path (str):       Input path, from which the Bagging models will be loaded.
        """
        # Check directory existence
        if not os.path.exists(directory_path):
            raise FileNotFoundError("Provided model directory path does not exist!",
                                    directory_path)
        # Check model existence
        for i in range(self.k_fold):
            path_model = os.path.join(directory_path,
                                      "cv_" + str(i) + ".model.keras")
            if not os.path.exists(path_model):
                raise FileNotFoundError("Bagging model for fold " + str(i) +
                                        " does not exist!", path_model)
        # Update model directory
        self.cache_dir = directory_path


#-----------------------------------------------------#
#                     Subroutines                     #
#-----------------------------------------------------#
# Internal function for training a NeuralNetwork model in a separate process
def __training_process__(queue, model_paras, data, datagen_paras, train_paras):
    (train_x, train_y, train_m, test_x, test_y, test_m) = data
    # Build training DataGenerator
    cv_train_gen = DataGenerator(train_x,
                                 path_imagedir=datagen_paras["path_imagedir"],
                                 labels=train_y,
                                 metadata=train_m,
                                 batch_size=datagen_paras["batch_size"],
                                 data_aug=datagen_paras["data_aug"],
                                 seed=datagen_paras["seed"],
                                 subfunctions=datagen_paras["subfunctions"],
                                 shuffle=datagen_paras["shuffle"],
                                 standardize_mode=datagen_paras["standardize_mode"],
                                 resize=datagen_paras["resize"],
                                 grayscale=datagen_paras["grayscale"],
                                 prepare_images=datagen_paras["prepare_images"],
                                 sample_weights=datagen_paras["sample_weights"],
                                 image_format=datagen_paras["image_format"],
                                 loader=datagen_paras["loader"],
                                 workers=datagen_paras["workers"],
                                 **datagen_paras["kwargs"])
    # Build validation DataGenerator
    cv_val_gen = DataGenerator(test_x,
                               path_imagedir=datagen_paras["path_imagedir"],
                               labels=test_y,
                               metadata=test_m,
                               batch_size=datagen_paras["batch_size"],
                               data_aug=None,
                               seed=datagen_paras["seed"],
                               subfunctions=datagen_paras["subfunctions"],
                               shuffle=False,
                               standardize_mode=datagen_paras["standardize_mode"],
                               resize=datagen_paras["resize"],
                               grayscale=datagen_paras["grayscale"],
                               prepare_images=datagen_paras["prepare_images"],
                               sample_weights=datagen_paras["sample_weights"],
                               image_format=datagen_paras["image_format"],
                               loader=datagen_paras["loader"],
                               workers=datagen_paras["workers"],
                               **datagen_paras["kwargs"])
    # Create NeuralNetwork
    model = NeuralNetwork(**model_paras)
    # Start NeuralNetwork training
    cv_history = model.train(cv_train_gen, cv_val_gen, **train_paras)
    # Store result in cache (which will be returned by the process queue)
    queue.put(cv_history)


# Internal function for inference with a fitted NeuralNetwork model in a separate process
def __prediction_process__(queue, model_paras, path_model, datagen_paras):
    # Create inference DataGenerator
    cv_pred_gen = DataGenerator(datagen_paras["samples"],
                                path_imagedir=datagen_paras["path_imagedir"],
                                labels=None,
                                metadata=datagen_paras["metadata"],
                                batch_size=datagen_paras["batch_size"],
                                data_aug=datagen_paras["data_aug"],
                                seed=datagen_paras["seed"],
                                subfunctions=datagen_paras["subfunctions"],
                                shuffle=datagen_paras["shuffle"],
                                standardize_mode=datagen_paras["standardize_mode"],
                                resize=datagen_paras["resize"],
                                grayscale=datagen_paras["grayscale"],
                                prepare_images=datagen_paras["prepare_images"],
                                sample_weights=datagen_paras["sample_weights"],
                                image_format=datagen_paras["image_format"],
                                loader=datagen_paras["loader"],
                                workers=datagen_paras["workers"],
                                **datagen_paras["kwargs"])
    # Create NeuralNetwork
    model = NeuralNetwork(**model_paras)
    # Load model weights from disk
    model.load(path_model)
    # Make prediction
    preds = model.predict(cv_pred_gen)
    # Store prediction results in cache (which will be returned by the process queue)
    queue.put(preds)<|MERGE_RESOLUTION|>--- conflicted
+++ resolved
@@ -174,13 +174,8 @@
             callbacks_model = callbacks.copy()
             # Extend Callback list
             cb_mc = ModelCheckpoint(os.path.join(self.cache_dir.name,
-<<<<<<< HEAD
-                                                 "cv_" + str(i) +
-                                                 ".model.hdf5"),
-=======
                                                  "cv_" + str(i) + \
                                                  ".model.keras"),
->>>>>>> 81d8db28
                                     monitor="val_loss", verbose=1,
                                     save_best_only=True, mode="min")
             cb_cl = CSVLogger(os.path.join(self.cache_dir.name,
