--- conflicted
+++ resolved
@@ -171,17 +171,7 @@
                                                     classification head. If `None`is provided, no metadata integration
                                                     block will be added to the classification head
                                                     ([Classifier][aucmedi.neural_network.architectures.classifier]).
-<<<<<<< HEAD
-            learning_rate (float):                  Learning rate in which weights of the neural network will be
-                                                    updated.
-            batch_queue_size (int):                 The batch queue size is the number of previously prepared batches in
-                                                    the cache during runtime.
-            workers (int):                          Number of workers/threads which preprocess batches during runtime.
-            multiprocessing (bool):                 Option whether to utilize multi-processing for workers instead of
-                                                    threading .
-=======
             learning_rate (float):                  Learning rate in which weights of the neural network will be updated.
->>>>>>> 81d8db28
             verbose (int):                          Option (0/1) how much information should be written to stdout.
 
         ???+ danger
