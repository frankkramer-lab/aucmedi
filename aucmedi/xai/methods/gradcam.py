--- conflicted
+++ resolved
@@ -103,12 +103,8 @@
 
         The returned heatmap is encoded within a range of [0,1]
 
-<<<<<<< HEAD
-=======
         ???+ attention
             The shape of the returned heatmap is 2D or 3D -> batch and channel axis will be removed.
-
->>>>>>> c712cd4d
         Returns:
             heatmap (numpy.ndarray):            Computed Grad-CAM for provided image.
         """
@@ -119,16 +115,7 @@
             (conv_out, preds) = self.gradModel(inputs)
             loss = tf.gather(preds, class_index, axis = 1)
         grads = tape.gradient(loss, conv_out)
-<<<<<<< HEAD
-        
         pooled_grads = tf.reduce_mean(grads, keepdims = True, axis=tf.range(1, tf.rank(grads) - 1))
-=======
-        # Identify pooling axis
-        if len(image.shape) == 4 : pooling_axis = (0, 1, 2)
-        else : pooling_axis = (0, 1, 2, 3)
-        # Averaged output gradient based on feature map of last conv layer
-        pooled_grads = tf.reduce_mean(grads, axis=pooling_axis)
->>>>>>> c712cd4d
         # Normalize gradients via "importance"
         heatmap = m.reduce_sum(m.multiply(conv_out, pooled_grads), axis = -1).numpy()
 
